#!/usr/bin/env python
"""
run_1yr_benchmark.py: Driver script for creating benchmark plots and testing
                      gcpy 1-year TransportTracers benchmark capability.

Run this script to generate benchmark comparisons between:

    (1) GCC (aka GEOS-Chem "Classic") vs. GCC
    (2) GCHP vs GCC (not yet tested)
    (3) GCHP vs GCHP (not yet tested)

You can customize this script by editing the following settings in the
"Configurables" section below:

    (1) Edit the path variables so that they point to folders w/ model data
    (2) Edit the version strings for each benchmark simulation
    (3) Edit the switches that turn on/off creating of plots and tables
    (4) If necessary, edit labels for the dev and ref versions

Calling sequence:

    ./run_1yr_tt_benchmark.py

To test gcpy, copy this script anywhere you want to run the test and
set gcpy_test to True at the top of the script. Benchmark artifacts will
be created locally in new folder called Plots.

Remarks:

    By default, matplotlib will try to open an X window for plotting.
    If you are running this script in an environment where you do not have
    an active X display (such as in a computational queue), then you will
    need to use these commands to disable the X-window functionality.

        import os
        os.environ["QT_QPA_PLATFORM"]="offscreen"

    For more information, please see this issue posted at the ipython site:

        https://github.com/ipython/ipython/issues/10627

    This issue might be fixed in matplotlib 3.0.
"""

# =====================================================================
# Imports and global settings (you should not need to edit these)
# =====================================================================

import os
from os.path import join
import warnings

from calendar import monthrange
import numpy as np
import xarray as xr

from gcpy import benchmark as bmk
from gcpy.util import get_filepath, get_filepaths
import gcpy.budget_tt as ttbdg
import gcpy.ste_flux as ste

# Tell matplotlib not to look for an X-window
os.environ["QT_QPA_PLATFORM"]="offscreen"

# Suppress annoying warning messages
warnings.filterwarnings("ignore", category=RuntimeWarning)
warnings.filterwarnings("ignore", category=UserWarning)
warnings.filterwarnings("ignore", category=FutureWarning)

# This script has a fixed benchmark type, year, and months
bmk_type     = "TransportTracersBenchmark"
bmk_year_ref = '2016'
bmk_year_dev = '2016'
bmk_mon_strs = ["Jan", "Apr", "Jul", "Oct"]
bmk_mon_inds = [0, 3, 6, 9]
bmk_n_months = len(bmk_mon_strs)

########################################################################
###           CONFIGURABLE SETTINGS: ***EDIT AS NEEDED***            ###
########################################################################

# =====================================================================
# Benchmark information
# Note: When doing GCHP vs GCC comparisions gchp_dev will be compared
# to gcc_dev (not gcc_ref!).
# =====================================================================

# High-level directory containing subdirectories with data
maindir  = "/n/holyscratch01/external_repos/GEOS-CHEM/gcgrid/geos-chem/validation/gcpy_test_data/1yr_transporttracer"

# Version strings
# NOTE: these will be used in some filenames and so should not have spaces
# or other characters not appropriate for a filename.
gcc_ref_version = "GCC_ref"
gcc_dev_version = "GCC_dev"
gchp_ref_version = "GCHP_ref"
gchp_dev_version = "GCHP_dev"

# Name to be used for directory of output from this script
results_dir = "Results"

# Path to regridding weights
weightsdir = "/n/holyscratch01/external_repos/GEOS-CHEM/gcgrid/gcdata/ExtData/GCHP/RegriddingWeights"

# Path to species_databse.yml
spcdb_dir   = join(maindir, gcc_dev_version)

# =====================================================================
# Specify if this is a gcpy test validation run
# =====================================================================
gcpy_test = True

# =====================================================================
# Comparisons to run
# =====================================================================
gcc_vs_gcc   = True
gchp_vs_gcc  = True
gchp_vs_gchp = True
# GCHP vs GCC diff of diffs not included in transport tracer benchmark

# =====================================================================
# Output to generate (plots/tables will be created in this order):
# =====================================================================
plot_conc         = True
plot_wetdep       = True
rnpbbe_budget     = True
operations_budget = True
<<<<<<< HEAD
ste_table         = True  # GCC only
=======
ste_table         = True # GCC only
cons_table        = True
>>>>>>> 725822bf

# =====================================================================
# Data directories
# For gchp_vs_gcc_refdir use gcc_dev_version, not ref (mps, 6/27/19)
# =====================================================================

# Diagnostic file directory paths
gcc_vs_gcc_refdir   = join(maindir, gcc_ref_version,  "OutputDir")
gcc_vs_gcc_devdir   = join(maindir, gcc_dev_version,  "OutputDir")
gchp_vs_gcc_refdir  = join(maindir, gcc_dev_version,  "OutputDir")
gchp_vs_gcc_devdir  = join(maindir, gchp_dev_version, "OutputDir")
gchp_vs_gchp_refdir = join(maindir, gchp_ref_version, "OutputDir")
gchp_vs_gchp_devdir = join(maindir, gchp_dev_version, "OutputDir")

# Restart file directory paths
gcc_vs_gcc_refrstdir   = join(maindir, gcc_ref_version, "restarts")
gcc_vs_gcc_devrstdir   = join(maindir, gcc_dev_version, "restarts")
gchp_vs_gcc_refrstdir  = join(maindir, gcc_dev_version, "restarts")
gchp_vs_gcc_devrstdir  = join(maindir, gchp_dev_version)
gchp_vs_gchp_refrstdir = join(maindir, gchp_ref_version)
gchp_vs_gchp_devrstdir = join(maindir, gchp_dev_version)

# Plots directories
if gcpy_test:
    mainresultsdir           = join('.', results_dir)
    gcc_vs_gcc_resultsdir    = join(mainresultsdir,'GCC_version_comparison')
    gchp_vs_gcc_resultsdir   = join(mainresultsdir,'GCHP_GCC_comparison')
    gchp_vs_gchp_resultsdir  = join(mainresultsdir,'GCHP_version_comparison')
    if not os.path.exists(mainresultsdir): os.mkdir(mainresultsdir)
else:
    gcc_vs_gcc_resultsdir    = join(maindir, gcc_dev_version, results_dir)
    gchp_vs_gchp_resultsdir  = join(maindir, gchp_dev_version,
                                    results_dir, "GCHP_version_comparison")
    gchp_vs_gcc_resultsdir   = join(maindir, gchp_dev_version,
                                    results_dir, "GCHP_GCC_comparison")
    base_gchp_resultsdir     = join(maindir, gchp_dev_version, results_dir)
    #make results directories that don't exist
    for resdir, plotting_type in zip([gcc_vs_gcc_resultsdir, base_gchp_resultsdir,
                                      gchp_vs_gchp_resultsdir, gchp_vs_gcc_resultsdir],
                                     [gcc_vs_gcc, gchp_vs_gcc or gchp_vs_gchp,
                                      gchp_vs_gchp, gchp_vs_gcc]):
        if plotting_type and not os.path.exists(resdir): os.mkdir(resdir)

# Tables directories
gcc_vs_gcc_tablesdir   = join(gcc_vs_gcc_resultsdir,"Tables")
gchp_vs_gcc_tablesdir  = join(gchp_vs_gcc_resultsdir,"Tables")
gchp_vs_gchp_tablesdir = join(gchp_vs_gchp_resultsdir,"Tables")

# =====================================================================
# Plot title strings
# For gchp_vs_gcc_refstr use gcc_dev_version, not ref (mps, 6/27/19)
# =====================================================================
gcc_vs_gcc_refstr    = gcc_ref_version
gcc_vs_gcc_devstr    = gcc_dev_version
gchp_vs_gcc_refstr   = gcc_dev_version
gchp_vs_gcc_devstr   = gchp_dev_version
gchp_vs_gchp_refstr  = gchp_ref_version
gchp_vs_gchp_devstr  = gchp_dev_version

########################################################################
###    THE REST OF THESE SETTINGS SHOULD NOT NEED TO BE CHANGED      ###
########################################################################

# =====================================================================
# Dates and times -- Ref data
# =====================================================================

# Month/year strings for use in tabl4e subdirectories (e.g. Jan2016)
bmk_mon_yr_strs_ref = [v + bmk_year_ref for v in bmk_mon_strs]

# Get all months array of start datetimes for benchmark year
bmk_start_ref = np.datetime64(bmk_year_ref + "-01-01")
bmk_end_ref = np.datetime64("{}-01-01".format(int(bmk_year_ref)+1))
all_months_ref = np.arange(bmk_start_ref, bmk_end_ref,
                           step=np.timedelta64(1, "M"),
                           dtype="datetime64[M]")

# Get all months array of mid-point datetime per month for benchmark year
# and # sec in year
# NOTE: GCHP time-averaged files have time in the middle of the month
sec_per_yr_ref = 0
all_months_mid_ref = np.zeros(12, dtype="datetime64[h]")
for t in range(12):
    days_in_mon = monthrange(int(bmk_year_ref), t + 1)[1]
    sec_per_yr_ref += days_in_mon * 86400.0
    middle_hr = int(days_in_mon * 24 / 2)
    delta = np.timedelta64(middle_hr, 'h')
    all_months_mid_ref[t] = all_months_ref[t].astype("datetime64[h]") + delta

# Get subset of month datetimes for only benchmark months
bmk_mons_ref = all_months_ref[bmk_mon_inds]
bmk_mons_mid_ref = all_months_mid_ref[bmk_mon_inds]

# =====================================================================
# Dates and times -- Dev data
# =====================================================================

# Month/year strings for use in table subdirectories (e.g. Jan2016)
bmk_mon_yr_strs_dev = [v + bmk_year_dev for v in bmk_mon_strs]

# Get all months array of start datetimes for benchmark year
bmk_start_dev = np.datetime64(bmk_year_dev + "-01-01")
bmk_end_dev = np.datetime64("{}-01-01".format(int(bmk_year_dev)+1))
all_months_dev = np.arange(bmk_start_dev, bmk_end_dev,
                           step=np.timedelta64(1, "M"),
                           dtype="datetime64[M]")

# Get all months array of mid-point datetime per month for benchmark year
# and # sec in year
# NOTE: GCHP time-averaged files have time in the middle of the month
sec_per_yr_dev = 0
all_months_mid_dev = np.zeros(12, dtype="datetime64[h]")
for t in range(12):
    days_in_mon = monthrange(int(bmk_year_dev), t + 1)[1]
    sec_per_yr_dev += days_in_mon * 86400.0
    middle_hr = int(days_in_mon* 24 / 2)
    delta = np.timedelta64(middle_hr, 'h')
    all_months_mid_dev[t] = all_months_dev[t].astype("datetime64[h]") + delta

# Get subset of month datetimes for only benchmark months
bmk_mons_dev = all_months_dev[bmk_mon_inds]
bmk_mons_mid_dev = all_months_mid_dev[bmk_mon_inds]

# ======================================================================
# Print the list of plots & tables to the screen
# ======================================================================

print("The following plots and tables will be created for {}:".format(bmk_type))
if plot_conc:    print(" - Concentration plots")
if plot_wetdep:  print(" - Convective and large-scale wet deposition plots")
if rnpbbe_budget: print(" - Radionuclides budget table")
if operations_budget: print(" - Operations budget table")
if ste_table:    print(" - Table of strat-trop exchange")
if cons_table:   print(" - Table of mass conservation")
print("Comparisons will be made for the following combinations:")
if gcc_vs_gcc:   print(" - GCC vs GCC")
if gchp_vs_gcc:  print(" - GCHP vs GCC")
if gchp_vs_gchp: print(" - GCHP vs GCHP")

# ======================================================================
# Create GCC vs GCC benchmark plots and tables
# ======================================================================

if gcc_vs_gcc:

    # --------------------------------------------------------------
    # GCC vs GCC Concentration plots
    #
    # Separates RnPbBe tracers and passive tracers into separate files.
    # --------------------------------------------------------------
    if plot_conc:
        print("\n%%% Creating GCC vs. GCC concentration plots %%%")

        # Only plot concentration categories for TransportTracers
        restrict_cats = ["RnPbBeTracers", "PassiveTracers"]

        # Diagnostic collections to read
        col = "SpeciesConc"
        colmet = "StateMet"

        # Create concentration plots for each benchmark month
        for t in range(bmk_n_months):

            # Time & date quantities
            reftime = bmk_mons_ref[t]
            devtime = bmk_mons_dev[t]
            datestr = bmk_mon_yr_strs_dev[t]

            # Seasonal diagnostic collection files to read
            ref = get_filepath(gcc_vs_gcc_refdir, col, reftime)
            dev = get_filepath(gcc_vs_gcc_devdir, col, devtime)
            refmet = get_filepath(gcc_vs_gcc_refdir, colmet, reftime)
            devmet = get_filepath(gcc_vs_gcc_devdir, colmet, devtime)

            bmk.make_benchmark_conc_plots(
                ref,
                gcc_vs_gcc_refstr,
                dev,
                gcc_vs_gcc_devstr,
                refmet=refmet,
                devmet=devmet,
                dst=gcc_vs_gcc_resultsdir,
                subdst=datestr,
                weightsdir=weightsdir,
                benchmark_type=bmk_type,
                restrict_cats=restrict_cats,
                overwrite=True,
                spcdb_dir=spcdb_dir
            )

    # --------------------------------------------------------------
    # GCC vs GCC wet deposition plots
    # --------------------------------------------------------------
    if plot_wetdep:
        print("\n%%% Creating GCC vs. GCC wet deposition plots %%%")

        # Diagnostic collection files to read
        cols = ["WetLossConv", "WetLossLS"]
        colmet = "StateMet"

        # Loop over wet deposition collections and benchmark months
        for col in cols:
            for t in range(bmk_n_months):

                # Time & date quantities
                reftime = bmk_mons_ref[t]
                devtime = bmk_mons_dev[t]
                datestr = bmk_mon_yr_strs_dev[t]

                 # Seasonal diagnostic collection files to read
                ref = get_filepath(gcc_vs_gcc_refdir, col, reftime)
                dev = get_filepath(gcc_vs_gcc_devdir, col, devtime)
                refmet = get_filepath(gcc_vs_gcc_refdir, colmet, reftime)
                devmet = get_filepath(gcc_vs_gcc_devdir, colmet, devtime)

                # Make wet deposition plots
                bmk.make_benchmark_wetdep_plots(
                    ref,
                    gcc_vs_gcc_refstr,
                    dev,
                    gcc_vs_gcc_devstr,
                    refmet=refmet,
                    devmet=devmet,
                    dst=gcc_vs_gcc_resultsdir,
                    datestr=datestr,
                    weightsdir=weightsdir,
                    benchmark_type=bmk_type,
                    collection=col,
                    overwrite=True,
                    spcdb_dir=spcdb_dir
                )

    # --------------------------------------------------------------
    # GCC vs GCC radionuclides budget tables
    # --------------------------------------------------------------
    if rnpbbe_budget:
        print("\n%%% Creating GCC vs. GCC radionuclides budget table %%%")

        # Make radionuclides budget table
        ttbdg.transport_tracers_budgets(
            gcc_dev_version,
            gcc_vs_gcc_devdir,
            gcc_vs_gcc_devrstdir,
            int(bmk_year_dev),
            dst=gcc_vs_gcc_tablesdir,
            overwrite=True,
            spcdb_dir=spcdb_dir
        )

    # --------------------------------------------------------------
    # GCC vs GCC operations budgets tables
    # --------------------------------------------------------------
    if operations_budget:
        print("\n%%% Creating GCC vs. GCC operations budget tables %%%")

        # Diagnostic collection files to read (all 12 months)
        col = "Budget"
        refs = get_filepaths(gcc_vs_gcc_refdir, col, all_months_ref)
        devs = get_filepaths(gcc_vs_gcc_devdir, col, all_months_dev)

        # Make operations budget table
        bmk.make_benchmark_operations_budget(
            gcc_ref_version,
            refs,
            gcc_dev_version,
            devs,
            sec_per_yr_ref,
            sec_per_yr_dev,
            benchmark_type=bmk_type,
            label=bmk_year_dev,
            compute_accum=False,
            dst=gcc_vs_gcc_tablesdir
        )

    # --------------------------------------------------------------
    # GCC dev strat-trop exchange table
    # --------------------------------------------------------------
    if ste_table:
        print("\n%%% Creating GCC vs. GCC Strat-Trop Exchange table %%%")

        # Diagnostic collection files to read (all 12 months)
        col = "AdvFluxVert"
        devs = get_filepaths(gcc_vs_gcc_devdir, col, all_months_dev)[0]

        # Make stat-trop exchange table for subset of species
        species = ["Pb210","Be7","Be10"]
        ste.make_benchmark_ste_table(
            gcc_dev_version,
            devs,
            int(bmk_year_dev),
            dst=gcc_vs_gcc_tablesdir,
            bmk_type=bmk_type,
            species=species,
            overwrite=True
        )

# ======================================================================
# Create GCHP vs GCC benchmark plots and tables
# ======================================================================

if gchp_vs_gcc:

    # --------------------------------------------------------------
    # GCHP vs GCC Concentration plots
    # --------------------------------------------------------------
    if plot_conc:
        print("\n%%% Creating GCHP vs. GCC concentration plots %%%")

        # Only plot concentration categories for TransportTracers
        restrict_cats = ["RnPbBeTracers", "PassiveTracers"]

        # Diagnostic collections to read
        col = "SpeciesConc"
        #colmet = "StateMet"
        colmet = "StateMet_avg" # Use this for benchmarks prior to 13.0

        # Create concentration plots for each benchmark month
        for t in range(bmk_n_months):

            # Time & date quantities
            reftime = bmk_mons_dev[t]
            devtime = bmk_mons_mid_dev[t]
            datestr = bmk_mon_yr_strs_dev[t]

            # Seasonal diagnostic collection files to read
            ref = get_filepath(gchp_vs_gcc_refdir, col, reftime)
            dev = get_filepath(gchp_vs_gcc_devdir, col, devtime,
                               is_gchp=True)
            devmet = get_filepath(gchp_vs_gcc_devdir, colmet, devtime,
                                  is_gchp=True)

            # Create plots
            bmk.make_benchmark_conc_plots(
                ref,
                gchp_vs_gcc_refstr,
                dev,
                gchp_vs_gcc_devstr,
                devmet=devmet,
                dst=gchp_vs_gcc_resultsdir,
                subdst=datestr,
                weightsdir=weightsdir,
                benchmark_type=bmk_type,
                restrict_cats=restrict_cats,
                overwrite=True,
                spcdb_dir=spcdb_dir
            )

    # --------------------------------------------------------------
    # GCHP vs GCC wet deposition plots
    # --------------------------------------------------------------
    if plot_wetdep:
        print("\n%%% Creating GCHP vs. GCC wet deposition plots %%%")

        # Create separate set of plots for each wetdep collection
        cols = ["WetLossConv", "WetLossLS"]
        #colmet = "StateMet"
        colmet = "StateMet_avg" # Use this for benchmarks prior to 13.0

        # Create plots for each collection and benchmark month
        for col in cols:
            for t in range(bmk_n_months):

                # Time & date quantities
                reftime = bmk_mons_dev[t]
                devtime = bmk_mons_mid_dev[t]
                datestr = bmk_mon_yr_strs_dev[t]

                # Seasonal diagnostic quantities to read
                ref = get_filepath(gchp_vs_gcc_refdir, col, reftime)
                dev = get_filepath(gchp_vs_gcc_devdir, col, devtime,
                                   is_gchp=True)
                devmet = get_filepath(gchp_vs_gcc_devdir, colmet, devtime,
                                      is_gchp=True)

                # Create plots
                bmk.make_benchmark_wetdep_plots(
                    ref,
                    gchp_vs_gcc_refstr,
                    dev,
                    gchp_vs_gcc_devstr,
                    devmet=devmet,
                    collection=col,
                    dst=gchp_vs_gcc_resultsdir,
                    datestr=datestr,
                    weightsdir=weightsdir,
                    overwrite=True,
                    benchmark_type=bmk_type,
                    normalize_by_area=True,
                    spcdb_dir=spcdb_dir
                )

    # --------------------------------------------------------------
    # GCHP vs GCC radionuclides budget tables
    # --------------------------------------------------------------
    if rnpbbe_budget:
        print("\n%%% Creating GCHP vs. GCC radionuclides budget table %%%")

        # Make radionuclides budget table
        ttbdg.transport_tracers_budgets(
            gchp_dev_version,
            gchp_vs_gcc_devdir,
            gchp_vs_gcc_devrstdir,
            int(bmk_year_dev),
            dst=gchp_vs_gcc_tablesdir,
            is_gchp=True,
            overwrite=True,
            spcdb_dir=spcdb_dir
        )

    # --------------------------------------------------------------
    # GCHP vs GCC operations budgets tables
    # --------------------------------------------------------------
    if operations_budget:
        print("\n%%% Creating GCHP vs. GCC operations budget tables %%%")

        # Diagnostic collection files to read (all 12 months)
        col = "Budget"
        refs = get_filepaths(gchp_vs_gcc_refdir, col, all_months_dev)
        devs = get_filepaths(gchp_vs_gcc_devdir, col, all_months_mid_dev,
                             is_gchp=True)

        # Make operations budget table
        bmk.make_benchmark_operations_budget(
            gcc_dev_version,
            refs,
            gchp_dev_version,
            devs,
            sec_per_yr_ref,
            sec_per_yr_dev,
            benchmark_type=bmk_type,
            label=bmk_year_dev,
            operations=["Chemistry", "Convection", "EmisDryDep",
                        "Mixing", "WetDep"],
            compute_accum=False,
            dst=gchp_vs_gcc_tablesdir
        )

# =====================================================================
# Create GCHP vs GCHP benchmark plots and tables
# =====================================================================

if gchp_vs_gchp:

    # --------------------------------------------------------------
    # GCHP vs GCHP Concentration plots
    # --------------------------------------------------------------
    if plot_conc:
        print("\n%%% Creating GCHP vs. GCHP concentration plots %%%")

        # Only plot concentration categories for TransportTracers
        restrict_cats = ["RnPbBeTracers", "PassiveTracers"]

        # Diagnostic collections to read
        col = "SpeciesConc"
        #colmet = "StateMet"
        colmet_gchp = "StateMet_avg" # Use this for benchmarks prior to 13.0

        # Create concentration plots for each benchmark month
        for t in range(bmk_n_months):

            # Time & date quantities
            reftime = bmk_mons_mid_ref[t]
            devtime = bmk_mons_mid_dev[t]
            datestr = bmk_mon_yr_strs_dev[t]

            # Seasonal diagnostic collection files to read
            ref = get_filepath(gchp_vs_gchp_refdir, col, reftime,
                               is_gchp=True)
            dev = get_filepath(gchp_vs_gchp_devdir, col, devtime,
                               is_gchp=True)
            refmet = get_filepath(gchp_vs_gchp_refdir, colmet, devtime,
                                  is_gchp=True)

            # Use this for benchmark prior to 13.0
            #devmet = get_filepath(gchp_vs_gchp_devdir, colmet_gchp, devtime,
            #                      is_gchp=True)
            devmet = get_filepath(gchp_vs_gchp_devdir, colmet, devtime,
                                  is_gchp=True)

            # Make concentration plots
            bmk.make_benchmark_conc_plots(
                ref,
                gchp_vs_gchp_refstr,
                dev,
                gchp_vs_gchp_devstr,
                refmet=refmet,
                devmet=devmet,
                dst=gchp_vs_gchp_resultsdir,
                subdst=bmk_mon_yr_strs_dev[t],
                weightsdir=weightsdir,
                benchmark_type=bmk_type,
                restrict_cats=restrict_cats,
                overwrite=True,
                spcdb_dir=spcdb_dir
            )


    # --------------------------------------------------------------
    # GCHP vs GCHP wet deposition plots
    # --------------------------------------------------------------
    if plot_wetdep:
        print("\n%%% Creating GCHP vs. GCHP wet deposition plots %%%")

        # Create separate set of plots for each wetdep collection
        cols = ["WetLossConv", "WetLossLS"]
        #colmet = "StateMet"
        colmet = "StateMet_avg" # Use this for benchmarks prior to 13.0

        # Create plots for each collection and benchmark month
        for col in cols:
            for t in range(bmk_n_months):

                # Time & date quantities
                reftime = bmk_mons_mid_ref[t]
                devtime = bmk_mons_mid_dev[t]
                datestr = bmk_mon_yr_strs_dev[t]

                # Seasonal diagnostic quantity files to read
                ref = get_filepath(gchp_vs_gchp_refdir, col, reftime,
                                   is_gchp=True)
                dev = get_filepath(gchp_vs_gchp_devdir, col, devtime,
                                   is_gchp=True)
                refmet = get_filepath(gchp_vs_gchp_refdir, colmet, reftime,
                                      is_gchp=True)
                devmet = get_filepath(gchp_vs_gchp_devdir, colmet, devtime,
                                      is_gchp=True)

                # Create plots
                bmk.make_benchmark_wetdep_plots(
                    ref,
                    gchp_vs_gchp_refstr,
                    dev,
                    gchp_vs_gchp_devstr,
                    refmet=refmet,
                    devmet=devmet,
                    collection=col,
                    dst=gchp_vs_gchp_resultsdir,
                    datestr=datestr,
                    weightsdir=weightsdir,
                    overwrite=True,
                    benchmark_type=bmk_type,
                    normalize_by_area=True,
                    spcdb_dir=spcdb_dir
                )

    # --------------------------------------------------------------
    # GCHP vs GCHP radionuclides budget table
    # --------------------------------------------------------------
    if rnpbbe_budget:
        print("\n%%% Creating GCHP vs. GCHP radionuclides budget table %%%")

        # Make radionuclides budget table
        ttbdg.transport_tracers_budgets(
            gchp_dev_version,
            gchp_vs_gchp_devdir,
            gchp_vs_gchp_devrstdir,
            int(bmk_year_dev),
            dst=gchp_vs_gchp_tablesdir,
            is_gchp=True,
            overwrite=True,
            spcdb_dir=spcdb_dir
        )

    # --------------------------------------------------------------
    # GCHP vs GCHP operations budgets tables
    # --------------------------------------------------------------
    if operations_budget:
        print("\n%%% Creating GCHP vs. GCHP operations budget tables %%%")

        # Diagnostic collection files to read (all 12 months)
        col = "Budget"
        refs = get_filepaths(gchp_vs_gchp_refdir, col,
                             all_months_mid_ref, is_gchp=True)
        devs = get_filepaths(gchp_vs_gchp_devdir, col,
                             all_months_mid_dev, is_gchp=True)

        # Make operations budget table
        bmk.make_benchmark_operations_budget(
            gchp_dev_version,
            refs,
            gchp_dev_version,
            devs,
            sec_per_yr_ref,
            sec_per_yr_dev,
            benchmark_type=bmk_type,
            label=bmk_year_dev,
            operations=["Chemistry", "Convection", "EmisDryDep",
                        "Mixing", "WetDep"],
            compute_accum=False,
<<<<<<< HEAD
            dst=gchp_vs_gchp_tablesdir
=======
            dst=gchp_vs_gchp_tablesdir            )


# ======================================================================
# Create mass conservations tables for GCC and GCHP
# ======================================================================

if cons_table:

    col = "Restart"

    # Create mass conservation table for gcc_ref
    if gcc_vs_gcc:        
        print("\n%%% Creating GCC ref mass conservation table")
        
        # Get monthly restart files in the gcc refrst directory
        datafiles = get_filepaths(gcc_vs_gcc_refrstdir, col, all_months,
                                  is_gchp=False)
        
        # Make mass conservation table
        bmk.make_benchmark_mass_conservation_table(
            datafiles,
            gcc_ref_version,
            dst=gcc_vs_gcc_tablesdir
            overwrite=True,
            spcdb_dir=spcdb_dir
        )

    if gcc_vs_gcc or gchp_vs_gcc:        
        print("\n%%% Creating GCC dev mass conservation table")
        
        # Get monthly restart files in the gcc devrst directory
        datafiles = get_filepaths(gcc_vs_gcc_devrstdir, col, all_months,
                                  is_gchp=False)
        
        if gchp_vs_gcc:
            tablesdir=gchp_vs_gcc_tablesdir
        else:
            tablesdir=gcc_vs_gcc_tablesdir

        # Make mass conservation table
        bmk.make_benchmark_mass_conservation_table(
            datafiles,
            gcc_dev_version,
            dst=tablesdir
            overwrite=True,
            spcdb_dir=spcdb_dir
        )
    
    if gchp_vs_gcc or gchp_vs_gchp:
        print("\n%%% Creating GCHP dev mass conservation table")
        
        # Get monthly restart files in the gcc devrst directory
        datafiles = get_filepaths(gchp_vs_gcc_devrstdir, col, all_months,
                                  is_gchp=True)
        
        if gchp_vs_gcc:
            tablesdir=gchp_vs_gcc_tablesdir
        else:
            tablesdir=gchp_vs_gchp_tablesdir

        # Make mass conservation table
        bmk.make_benchmark_mass_conservation_table(
            datafiles,
            gchp_dev_version,
            dst=tablesdir,
            overwrite=True,
            spcdb_dir=spcdb_dir
        )

    if gchp_vs_gchp:
        print("\n%%% Creating GCHP ref mass conservation table")
        
        # Get monthly restart files in the gcc devrst directory
        datafiles = get_filepaths(gchp_vs_gchp_refrstdir, col, all_months,
                                  is_gchp=True)
        
        # Make mass conservation table
        bmk.make_benchmark_mass_conservation_table(
            datafiles,
            gchp_ref_version,
            dst=gchp_vs_gchp_tablesdir,
            overwrite=True,
            spcdb_dir=spcdb_dir
>>>>>>> 725822bf
        )<|MERGE_RESOLUTION|>--- conflicted
+++ resolved
@@ -125,12 +125,8 @@
 plot_wetdep       = True
 rnpbbe_budget     = True
 operations_budget = True
-<<<<<<< HEAD
 ste_table         = True  # GCC only
-=======
-ste_table         = True # GCC only
 cons_table        = True
->>>>>>> 725822bf
 
 # =====================================================================
 # Data directories
@@ -720,11 +716,8 @@
             operations=["Chemistry", "Convection", "EmisDryDep",
                         "Mixing", "WetDep"],
             compute_accum=False,
-<<<<<<< HEAD
             dst=gchp_vs_gchp_tablesdir
-=======
-            dst=gchp_vs_gchp_tablesdir            )
-
+        )
 
 # ======================================================================
 # Create mass conservations tables for GCC and GCHP
@@ -807,5 +800,4 @@
             dst=gchp_vs_gchp_tablesdir,
             overwrite=True,
             spcdb_dir=spcdb_dir
->>>>>>> 725822bf
         )